--- conflicted
+++ resolved
@@ -37,14 +37,11 @@
 #[test]
 fn borrow() {
     compare("borrow", Default::default());
-<<<<<<< HEAD
 }
 
 #[test]
 fn console() {
     compare("console", Default::default());
-=======
->>>>>>> 1aca9ebe
 }
 
 #[test]
@@ -57,14 +54,8 @@
     compare(
         "unsupported",
         ConversionOptions {
-<<<<<<< HEAD
-            package_name: wit_encoder::PackageName::new("my-namespace", "my-package", None),
-            interface: wit_encoder::Interface::new(Some("my-interface")),
-            unsupported_features: HandleUnsupported::Warn,
-=======
             unsupported_features: HandleUnsupported::Bail,
             ..Default::default()
->>>>>>> 1aca9ebe
         },
     );
 }